--- conflicted
+++ resolved
@@ -62,12 +62,8 @@
     :
     : "%eax", "%ebx", "%ecx", "%edx");
 
-<<<<<<< HEAD
   end = ((uint64_t)d << 32) | a;
   return end;
-=======
-  a = (d<<32) | a;
-  return a;
 }
 
 /*
@@ -88,5 +84,4 @@
     
     sprintf(msr_file_name, "/dev/cpu/%d/msr", cpu);
     return file_write_offset(msr_file_name, (uint8_t*) &data, sizeof(data), reg);
->>>>>>> 4986797d
 }