--- conflicted
+++ resolved
@@ -50,21 +50,12 @@
     mov %xbx, sgx_step_tcs
 
     /* optional C function callback */
-<<<<<<< HEAD
-    lea sgx_step_aep_cb, %xax
+    mov (sgx_step_aep_cb), %xax
     test %xax, %xax
     je   .Leresume
     mov sgx_step_erip, %xdi
-    call *(%xax)
+    call *%xax
     movx $0, sgx_step_erip
-=======
-    mov (sgx_step_aep_cb), %rax
-    test %rax, %rax
-    je .Leresume
-    mov sgx_step_erip, %rdi
-    call *%rax
-    movq $0, sgx_step_erip
->>>>>>> 4986797d
 
 .Leresume:
     mov $3, %xax                        /* ERESUME leaf */
